--- conflicted
+++ resolved
@@ -4,9 +4,7 @@
 
 from PIL import Image
 
-
 PROMPTS_LIST = [
-<<<<<<< HEAD
 	"",
 	"in space",
 	"on fire",
@@ -22,7 +20,7 @@
 	# "as a hologram",
 	# "as a neon sign",
 	# "as a plush toy",
-	# "exploded"
+	# "exploded",
 	# "on mars",
 	# "on the moon",
 	# "in a cartoon style",
@@ -44,95 +42,53 @@
 	# "in the style of picasso",
 	# "in the style of van gogh",
 	# "in the style of monet",
-	# "in space",
+	# "in a apocalypse",
 	# "in a apocalypse",
 	# "in a cyberpunk world",
 	# "in a steampunk world",
 	# "in a fantasy world",
-=======
-	"on fire",
-	"as a liquid",
-	"melting",
-	"as a lava",
-	"crumbling",
-	"as a lego",
-	"rusted and old",
-	"covered in gold",
-	"as a origami",
-	"made of of candy",
-	"as a hologram",
-	"as a neon sign",
-	"as a plush toy",
-	"exploded",
-	"on mars",
-	"on the moon",
-	"in a cartoon style",
-	"in a pixel art style",
-	"cubism painting",
-	"abstract painting",
-	"pencil drawing",
-	"oil painting",
-	"watercolor painting",
-	"ink drawing",
-	"pastel drawing",
-	"as if submerged underwater",
-	"in a dystopian world",
-	"in a utopian world",
-	"as a mosaic",
-	"in a desert",
-	"in a forest",
-	"in a city",
-	"in the style of picasso",
-	"in the style of van gogh",
-	"in the style of monet",
-	"in space",
-	"in a apocalypse",
-	"in a cyberpunk world",
-	"in a steampunk world",
-	"in a fantasy world",
-	"as a crystal",
-	"made of ice",
-	"as a balloon",
-	"made of glass",
-	"as a snow globe",
-	"as a robot",
-	"in low poly style",
-	"as a wireframe",
-	"as a steampunk machine",
-	"wrapped in vines",
-	"as a wooden sculpture",
-	"as a papercraft",
-	"as if made of shadows",
-	"glowing in the dark",
-	"as a glitch effect",
-	"as a 3D printed object",
-	"as a pixelated glitch",
-	"surrounded by lightning",
-	"as a graffiti mural",
-	"as a comic book panel",
-	"as a stained glass window",
-	"as a shadow puppet",
-	"as a chalk drawing",
-	"as a street art stencil",
-	"as if made of stars",
-	"as a holographic projection",
-	"in a futuristic city",
-	"in an underwater cave",
-	"in a sci-fi world",
-	"in a medieval setting",
-	"as if made of electricity",
-	"as a giant sculpture",
-	"shattered into pieces",
-	"transformed into light",
-	"as a floating cloud",
-	"as a time-traveling object",
-
->>>>>>> 7e5a2ed6
+	# "as a crystal",
+	# "made of ice",
+	# "as a balloon",
+	# "made of glass",
+	# "as a snow globe",
+	# "as a robot",
+	# "in low poly style",
+	# "as a wireframe",
+	# "as a steampunk machine",
+	# "wrapped in vines",
+	# "as a wooden sculpture",
+	# "as a papercraft",
+	# "as if made of shadows",
+	# "glowing in the dark",
+	# "as a glitch effect",
+	# "as a 3D printed object",
+	# "as a pixelated glitch",
+	# "surrounded by lightning",
+	# "as a graffiti mural",
+	# "as a comic book panel",
+	# "as a stained glass window",
+	# "as a shadow puppet",
+	# "as a chalk drawing",
+	# "as a street art stencil",
+	# "as if made of stars",
+	# "as a holographic projection",
+	# "in a futuristic city",
+	# "in an underwater cave",
+	# "in a sci-fi world",
+	# "in a medieval setting",
+	# "as if made of electricity",
+	# "as a giant sculpture",
+	# "shattered into pieces",
+	# "transformed into light",
+	# "as a floating cloud",
+	# "as a time-traveling object",
 ]
 INFERENCE_PROMPTS = [
 	"",
 	"in space",
 	"on fire",
+	# "covered in gold",
 	# "frozen in ice",
 	# "in space",
 	# "as a black and white pencil sketch",
@@ -151,7 +107,7 @@
 	# Output path
 	output_path: Path = Path("./output")
 	# Experiment name
-	experiment_name: str = 'test_or'
+	experiment_name: str = 'experiment_l2'
 	# Number of steps for optimization
 	n_optimization_steps: int = 200
 	# Number of denoising steps per iteration during optimization
@@ -172,12 +128,12 @@
 	prompts: List[str] = field(default_factory=lambda: PROMPTS_LIST)
 	# Device to use for training
 	device: str = "cuda:0"
-
+	
 	""" Various parameters for optimization"""
 	# Norm type
 	norm_type: str = "l2"  # or "l2"
 	# Epsilon
-	eps: float = 0.1   # 16 for l2
+	eps: float = 0.1  # 16 for l2
 	# Step size
 	step_size: float = 0.006  # 1 for l2
 	# Min value for clamp
@@ -187,17 +143,17 @@
 	# Guidance scale for training
 	guidance_scale: float = 3.0
 	# Number of repetitions per iteration
-	grad_reps: int = 5   # 10 for l2
+	grad_reps: int = 5  # 10 for l2
 	# Eta value for scheduler
 	eta: float = 1.0
 	# Whether to add a prefix to each prompt describe the object in the image
 	add_image_caption_to_prompts: bool = False
 	# Whether to allow perturbations only on salient regions of the image
 	use_segmentation_mask: bool = True
-
+	
 	""" For visualization purposes """
 	image_visualization_interval: int = 25
-
+	
 	def __post_init__(self):
 		self.output_path.mkdir(exist_ok=True, parents=True)
 		self.source_image = Image.open(self.source_image_path).convert("RGB")
@@ -218,7 +174,7 @@
 	source_image_path: Path = Path("data/images/japan.jpg")
 	# Target image path
 	target_image_path: Path = Path("data/images/stick-figure-sticker.jpg")
- 	# Target image prompt
+	# Target image prompt
 	default_source_image_caption: str = "fuji pagoda"
 	# Output path
 	output_path: Path = Path("./output")
@@ -233,8 +189,7 @@
 	# Seed to use for inference
 	seed: int = 42
 	add_image_caption_to_prompts: bool = False
- 
-
+	
 	def __post_init__(self):
 		self.output_path.mkdir(exist_ok=True, parents=True)
 		self.source_image = Image.open(self.source_image_path).convert("RGB")