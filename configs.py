from dataclasses import field, dataclass
from pathlib import Path
from typing import List

from PIL import Image


PROMPTS_LIST = [
<<<<<<< HEAD
=======
	"",
>>>>>>> 0d64de2c
	"on fire",
	"as a liquid",
	"melting",
	"as a lava",
	"crumbling",
	"as a lego",
	"rusted and old",
	"covered in gold",
	"as a origami",
	"made of of candy",
	"as a hologram",
	"as a neon sign",
	"as a plush toy",
<<<<<<< HEAD
	"exploded",
=======
	"exploded"
>>>>>>> 0d64de2c
	"on mars",
	"on the moon",
	"in a cartoon style",
	"in a pixel art style",
	"cubism painting",
	"abstract painting",
	"pencil drawing",
	"oil painting",
	"watercolor painting",
	"ink drawing",
	"pastel drawing",
	"as if submerged underwater",
	"in a dystopian world",
	"in a utopian world",
	"as a mosaic",
	"in a desert",
	"in a forest",
	"in a city",
	"in the style of picasso",
	"in the style of van gogh",
	"in the style of monet",
	"in space",
	"in a apocalypse",
	"in a cyberpunk world",
	"in a steampunk world",
	"in a fantasy world",
<<<<<<< HEAD
	"as a crystal",
	"made of ice",
	"as a balloon",
	"made of glass",
	"as a snow globe",
	"as a robot",
	"in low poly style",
	"as a wireframe",
	"as a steampunk machine",
	"wrapped in vines",
	"as a wooden sculpture",
	"as a papercraft",
	"as if made of shadows",
	"glowing in the dark",
	"as a glitch effect",
	"as a 3D printed object",
	"as a pixelated glitch",
	"surrounded by lightning",
	"as a graffiti mural",
	"as a comic book panel",
	"as a stained glass window",
	"as a shadow puppet",
	"as a chalk drawing",
	"as a street art stencil",
	"as if made of stars",
	"as a holographic projection",
	"in a futuristic city",
	"in an underwater cave",
	"in a sci-fi world",
	"in a medieval setting",
	"as if made of electricity",
	"as a giant sculpture",
	"shattered into pieces",
	"transformed into light",
	"as a floating cloud",
	"as a time-traveling object",

=======
>>>>>>> 0d64de2c
]
INFERENCE_PROMPTS = [
	"",
	"in space",
	"covered in gold",
	"on fire",
	"frozen in ice",
	"in space",
	"as a black and white pencil sketch",
	"in the style of picasso",
]


@dataclass
class TrainConfig:
	# Source image path
	source_image_path: Path = Path("data/images/japan.jpg")
	# Target image path
	target_image_path: Path = Path("data/images/stick-figure-sticker.jpg")
	# Target image prompt
	default_target_image_prompt: str = "fuji pagoda"
	# Output path
	output_path: Path = Path("./output")
	# Experiment name
	experiment_name: str = 'test_or'
	# Number of steps for optimization
	n_optimization_steps: int = 200
	# Number of denoising steps per iteration during optimization
	n_denoising_steps_per_iteration: int = 4
	# Whether to apply loss on images (after decoding with VAE)
	apply_loss_on_images: bool = True
	# Whether to apply loss between latents (instead of decoding with VAE at each iteration)
	apply_loss_on_latents: bool = False
	# Whether to limit the timesteps considered during optimization
	limit_timesteps: bool = True
	# Loss lambda for L2 loss between the output image and target image
	rec_loss_lambda: float = 1.0
	# Loss lambda for minimizing the strength of the perturbations applied to the source image
	perturbation_loss_lambda: float = 1.0
	# Seed to use for training
	seed: int = 42
	# Default prompt to use
	prompts: List[str] = field(default_factory=lambda: PROMPTS_LIST)
	# Device to use for training
	device: str = "cuda:0"

	""" Various parameters for optimization"""
	# Norm type
	norm_type: str = "l2"  # or "l2"
	# Epsilon
	eps: float = 0.1   # 16 for l2
	# Step size
	step_size: float = 0.006  # 1 for l2
	# Min value for clamp
	min_value: int = -1
	# Max value for clamp
	max_value: int = 1
	# Guidance scale for training
	guidance_scale: float = 3.0
	# Number of repetitions per iteration
	grad_reps: int = 5   # 10 for l2
	# Eta value for scheduler
	eta: float = 0.0
	# Whether to add a prefix to each prompt describe the object in the image
	add_image_caption_to_prompts: bool = False

	""" For visualization purposes """
	image_visualization_interval: int = 25

	def __post_init__(self):
		self.output_path.mkdir(exist_ok=True, parents=True)
		self.source_image = Image.open(self.source_image_path).convert("RGB")
		self.target_image = Image.open(self.target_image_path).convert("RGB")
		if self.norm_type == "l2":
			self.eps = 32
			self.step_size = 10
			self.grad_reps = 10
		else:
			self.eps = 0.1
			self.step_size = 0.006
			self.grad_reps = 5


@dataclass
class InferenceConfig:
	# Source image path
	source_image_path: Path = Path("data/images/japan.jpg")
	# Target image path
	target_image_path: Path = Path("data/images/stick-figure-sticker.jpg")
 	# Target image prompt
	default_target_image_prompt: str = "fuji pagoda"
	# Output path
	output_path: Path = Path("./output")
	# Experiment name
	experiment_name: str = 'experiment_inference'
	# Number of denoising steps
	n_steps: int = 100
	# Strength for SDEdit
	strength: float = 0.6
	# Guidance scale
	guidance_scale: float = 7.5
	# Seed to use for inference
	seed: int = 42

	def __post_init__(self):
		self.output_path.mkdir(exist_ok=True, parents=True)
		self.source_image = Image.open(self.source_image_path).convert("RGB")<|MERGE_RESOLUTION|>--- conflicted
+++ resolved
@@ -6,10 +6,6 @@
 
 
 PROMPTS_LIST = [
-<<<<<<< HEAD
-=======
-	"",
->>>>>>> 0d64de2c
 	"on fire",
 	"as a liquid",
 	"melting",
@@ -23,11 +19,7 @@
 	"as a hologram",
 	"as a neon sign",
 	"as a plush toy",
-<<<<<<< HEAD
 	"exploded",
-=======
-	"exploded"
->>>>>>> 0d64de2c
 	"on mars",
 	"on the moon",
 	"in a cartoon style",
@@ -54,7 +46,6 @@
 	"in a cyberpunk world",
 	"in a steampunk world",
 	"in a fantasy world",
-<<<<<<< HEAD
 	"as a crystal",
 	"made of ice",
 	"as a balloon",
@@ -92,8 +83,6 @@
 	"as a floating cloud",
 	"as a time-traveling object",
 
-=======
->>>>>>> 0d64de2c
 ]
 INFERENCE_PROMPTS = [
 	"",
