import dataclasses
import inspect
import os
from pathlib import Path
from typing import List, Tuple, Union

import numpy as np
import torch
import wandb
from PIL import Image
from diffusers import AutoPipelineForImage2Image, AutoencoderKL, LCMScheduler
from diffusers.utils.torch_utils import randn_tensor
from tqdm import tqdm
import torchvision.transforms as T
from transformers import AutoProcessor, Blip2ForConditionalGeneration

from configs import TrainConfig, InferenceConfig, INFERENCE_PROMPTS
from data.dataset import ImagePromptDataset
from losses import losses


class Trainer:
	def __init__(self, cfg: TrainConfig, use_sdxl: bool = True, use_lcm: bool = False):
		self.cfg = cfg
		self.use_sdxl = use_sdxl
		self.use_lcm = use_lcm
<<<<<<< HEAD
		self.device = cfg.device
		self.dtype = torch.float32 if cfg.device == "cpu" else torch.float16
		self.pipeline = self.load_models(
      		use_sdxl=use_sdxl,
        	use_lcm=use_lcm,
         	device=self.device,
          	dtype=self.dtype
		)
=======
		self.dtype = torch.float32
		self.pipeline = self.load_models(use_sdxl=use_sdxl, use_lcm=use_lcm, dtype=self.dtype)
		self.device = torch.device("cuda")
>>>>>>> 0d64de2c

	def run(self) -> Image.Image:
		""" Main training loop """
		wandb.init(
			project="TML Project",
			config=dataclasses.asdict(self.cfg),
			name=self.cfg.experiment_name,
		)
		wandb.save(os.path.basename(__file__))

		source_image, target_image = self._process_images()
		
		source_image_caption = ''
		if self.cfg.add_image_caption_to_prompts:
			source_image_caption = self._get_image_caption(self.cfg.source_image)
			print(f"Running with prefix: {source_image_caption}")

		X_adv = source_image.clone()
		target_latent = self.pipeline.vae.encode(target_image).latent_dist.sample()

		iterator = tqdm(range(self.cfg.n_optimization_steps))

		for iteration in iterator:
			all_grads = []
			losses = []
			loss_dict = {}

			output_image = None
<<<<<<< HEAD
			prompt_addition = self.cfg.prompts[np.random.randint(0, len(self.cfg.prompts))]
			prompt = f"{self.cfg.default_target_image_prompt} {prompt_addition}"
=======
			prompt = self.cfg.prompts[np.random.randint(0, len(self.cfg.prompts))]
			prompt = f"{source_image_caption} {prompt}" if self.cfg.add_image_caption_to_prompts else prompt
>>>>>>> 0d64de2c
			for i in range(self.cfg.grad_reps):
				# Randomly sample one of the prompts in the set
				c_grad, loss, output_image, loss_dict = self.compute_grad(
					cur_image=X_adv,
					prompt=prompt,
					source_image=source_image,
					target_image=target_image,
					target_latent=target_latent,
				)
				all_grads.append(c_grad)
				losses.append(loss)

			# Aggregate gradients
			grad = torch.stack(all_grads).mean(0)

			# Display average loss
			iterator.set_description_str(f'AVG Loss: {np.mean(losses):.3f}')
			logs = {"avg_loss": np.mean(losses)}
			logs.update(loss_dict)

			# Apply the perturbation step (either L2 or Linf)
			X_adv = self.perturbation_step(X_adv, grad, source_image)

			if iteration % self.cfg.image_visualization_interval == 0:
				images = Image.fromarray(np.concatenate([
					T.ToPILImage()((X_adv[0] / 2 + 0.5).clamp(0, 1)),
					T.ToPILImage()((output_image[0] / 2 + 0.5).clamp(0, 1)),
				], axis=1))
				logs.update({
					"train_images": wandb.Image(images, caption=prompt),
				})

			wandb.log(logs)

		torch.cuda.empty_cache()

		X_adv = (X_adv / 2 + 0.5).clamp(0, 1)
		adversarial_image = T.ToPILImage()(X_adv[0]).convert("RGB")
		wandb.log({"final_adversarial_image": wandb.Image(adversarial_image)})
		return adversarial_image

	def compute_grad(self,
					 cur_image: torch.Tensor,
					 prompt: str,
					 source_image: torch.Tensor,
					 target_image: torch.Tensor,
					 target_latent: torch.Tensor) -> Tuple[torch.Tensor, torch.Tensor, torch.Tensor, dict]:
		torch.set_grad_enabled(True)
		cur_image = cur_image.clone()
		cur_image.requires_grad = True

		output_latent = self.attack_forward(image=cur_image, prompt=prompt)
		output_image = self.pipeline.vae.decode(output_latent).sample

		# Compute general loss between output image and target image
		if self.cfg.apply_loss_on_images:
			rec_loss = (output_image - target_image).norm(p=2)
		elif self.cfg.apply_loss_on_latents:
			rec_loss = (output_latent - target_latent).norm(p=2)
		else:
			raise ValueError("Please specify whether to apply loss on images or latents")

		# Optionally add loss to minimize the strength of the perturbations applied to the source image
		if self.cfg.perturbation_loss_lambda > 0:
			pert_loss = losses.perturbation_loss(output_image, source_image)
			loss = self.cfg.rec_loss_lambda * rec_loss + self.cfg.perturbation_loss_lambda * pert_loss
		else:
			loss = self.cfg.rec_loss_lambda * rec_loss
			pert_loss = torch.tensor(0.0)
		
		loss_dict = {'rec_loss': rec_loss.item(), 'pert_loss': pert_loss.item()}
		
		grad = torch.autograd.grad(loss, [cur_image])[0]
		return grad, loss.item(), output_image, loss_dict

	def attack_forward(self,
					   prompt: Union[str, List[str]],
					   image: Union[torch.Tensor, Image.Image]) -> torch.Tensor:

		# Encode the prompt
		embeds = self._encode_prompt(prompt)
		prompt_embeds, negative_prompt_embeds, pooled_prompt_embeds, negative_pooled_prompt_embeds = embeds
		prompt_embeds = torch.cat([negative_prompt_embeds, prompt_embeds])
		prompt_embeds = prompt_embeds.detach()

		# Encode the current image into its latents
		image_latents = self.pipeline.vae.encode(image).latent_dist.sample() * 0.18215

		# Get the timesteps to be used here
		self.pipeline.scheduler.set_timesteps(self.cfg.n_denoising_steps_per_iteration)
		timesteps_tensor = self.pipeline.scheduler.timesteps.to(self.device)

		# Limit the timesteps since we know that for editing, we only really want a subset of the timesteps
		if self.cfg.limit_timesteps:
<<<<<<< HEAD
			timesteps_tensor = torch.tensor([t for t in timesteps_tensor if 100 < t < 700], device=self.device)  # TODO: Move to config
=======
			timesteps_tensor = torch.tensor([t for t in timesteps_tensor if t < 700], device=self.device)
>>>>>>> 0d64de2c

		# Get additional inputs if using SDXL
		timestep_cond, added_cond_kwargs = None, None
		if self.use_sdxl:
			added_cond_kwargs = self.get_sdxl_additional_inputs(
				prompt_embeds=prompt_embeds,
				pooled_prompt_embeds=pooled_prompt_embeds.detach(),
				negative_pooled_prompt_embeds=negative_pooled_prompt_embeds.detach()
			)

		# Add noise to the input latent
		noise = randn_tensor(image_latents.shape, device=self.device, dtype=self.dtype)
		latents = self.pipeline.scheduler.add_noise(image_latents, noise, timesteps_tensor[:1])

		extra_step_kwargs = {}
		if 'eta' in inspect.signature(self.pipeline.scheduler.step).parameters:
			extra_step_kwargs = {'eta': self.cfg.eta}

		# Forward pass through the UNet
		extra_kwargs = {
			"timestep_cond": timestep_cond,
			"cross_attention_kwargs": {},
			"added_cond_kwargs": added_cond_kwargs,
		} if self.use_sdxl else {}

		for i, t in enumerate(timesteps_tensor):
			latent_model_input = torch.cat([latents] * 2)
			latent_model_input = self.pipeline.scheduler.scale_model_input(latent_model_input, t)

			noise_pred = self.pipeline.unet(
				latent_model_input,
				t,
				encoder_hidden_states=prompt_embeds,
				**extra_kwargs
			).sample

			noise_pred_uncond, noise_pred_text = noise_pred.chunk(2)
			noise_pred = noise_pred_uncond + self.cfg.guidance_scale * (noise_pred_text - noise_pred_uncond)
			latents = self.pipeline.scheduler.step(noise_pred, t, latents, **extra_step_kwargs,
												   return_dict=True).prev_sample

		latents = 1 / 0.18215 * latents
		return latents

	def perturbation_step(self, X_adv: torch.Tensor, grad: torch.Tensor, X: torch.Tensor) -> torch.Tensor:
		"""Apply the perturbation step for either L2 or Linf norm."""
		if self.cfg.norm_type == 'l2':
			# Normalize gradient for L2 norm
			l = len(X.shape) - 1
			grad_norm = torch.norm(grad.detach().reshape(grad.shape[0], -1), dim=1).view(-1, *([1] * l))
			grad_normalized = grad.detach() / (grad_norm + 1e-10)
			X_adv = X_adv - grad_normalized * self.cfg.step_size

			# Apply L2 constraint
			d_x = X_adv - X.detach()
			d_x_norm = torch.renorm(d_x, p=2, dim=0, maxnorm=self.cfg.eps)
			X_adv.data = torch.clamp(X + d_x_norm, self.cfg.min_value, self.cfg.max_value)

		elif self.cfg.norm_type == 'linf':
			# Apply Linf norm step
			X_adv = X_adv - grad.detach().sign() * self.cfg.step_size
			X_adv = torch.minimum(torch.maximum(X_adv, X - self.cfg.eps), X + self.cfg.eps)
			X_adv.data = torch.clamp(X_adv, self.cfg.min_value, self.cfg.max_value)

		return X_adv

	@staticmethod
	def load_models(use_sdxl: bool = True,
					use_lcm: bool = False,
					device: str = "cuda",
					dtype: torch.dtype = torch.float16) -> AutoPipelineForImage2Image:
		if use_sdxl:
			pipeline = AutoPipelineForImage2Image.from_pretrained(
				"stabilityai/stable-diffusion-xl-base-1.0",
				torch_dtype=dtype,
			)
			pipeline = pipeline.to(device)
			vae = AutoencoderKL.from_pretrained("madebyollin/sdxl-vae-fp16-fix", torch_dtype=dtype).to(device)
			pipeline.vae = vae
			if use_lcm:
				pipeline.scheduler = LCMScheduler.from_config(pipeline.scheduler.config)
				pipeline.load_lora_weights("latent-consistency/lcm-lora-sdxl")
				pipeline.fuse_lora()
		else:
			pipeline = AutoPipelineForImage2Image.from_pretrained(
				"runwayml/stable-diffusion-v1-5",
				torch_dtype=dtype,
			)
			pipeline = pipeline.to(device)
			if use_lcm:
				pipeline.scheduler = LCMScheduler.from_config(pipeline.scheduler.config)
				pipeline.load_lora_weights("latent-consistency/lcm-lora-sdv1-5")
				pipeline.fuse_lora()

		return pipeline

	def _process_images(self) -> Tuple[torch.Tensor, torch.Tensor]:
		image_transforms = ImagePromptDataset.get_image_transforms()
<<<<<<< HEAD
		source_image = image_transforms(self.cfg.source_image).unsqueeze(0).to(self.device, dtype=self.dtype)
		target_image = image_transforms(self.cfg.target_image).unsqueeze(0).to(self.device, dtype=self.dtype)
=======
		source_image = image_transforms(self.cfg.source_image).unsqueeze(0).to('cuda', dtype=self.dtype)
		target_image = image_transforms(self.cfg.target_image).unsqueeze(0).to('cuda', dtype=self.dtype)
>>>>>>> 0d64de2c
		return source_image, target_image

	def _get_image_caption(self, image: Image.Image) -> str:
		processor = AutoProcessor.from_pretrained("Salesforce/blip2-flan-t5-xl")
		model = Blip2ForConditionalGeneration.from_pretrained("Salesforce/blip2-flan-t5-xl", torch_dtype=self.dtype)
		question = "what is shown in the image?"
		inputs = processor(image, question, return_tensors="pt").to(self.device, self.dtype)
		generated_ids = model.generate(**inputs, max_new_tokens=20)
		generated_text = processor.batch_decode(generated_ids, skip_special_tokens=True)[0].strip()
		return generated_text
	
	def _encode_prompt(self, prompt: str) -> Tuple[torch.Tensor, torch.Tensor, torch.Tensor, torch.Tensor]:
		if self.use_sdxl:
			(
				prompt_embeds,
				negative_prompt_embeds,
				pooled_prompt_embeds,
				negative_pooled_prompt_embeds,
			) = self.pipeline.encode_prompt(
				prompt=prompt,
				device=self.pipeline.device,
				num_images_per_prompt=1,
				do_classifier_free_guidance=True,
				negative_prompt="",
			)
		else:
			(
				prompt_embeds,
				negative_prompt_embeds,
			) = self.pipeline.encode_prompt(
				prompt=prompt,
				device=self.pipeline.device,
				num_images_per_prompt=1,
				do_classifier_free_guidance=True,
				negative_prompt="",
			)
			negative_pooled_prompt_embeds, pooled_prompt_embeds = None, None
		return prompt_embeds, negative_prompt_embeds, pooled_prompt_embeds, negative_pooled_prompt_embeds

	def get_sdxl_additional_inputs(self,
								   prompt_embeds: torch.Tensor,
								   pooled_prompt_embeds: torch.Tensor,
								   negative_pooled_prompt_embeds: torch.Tensor) -> dict:
		add_text_embeds = pooled_prompt_embeds
		text_encoder_projection_dim = self.pipeline.text_encoder_2.config.projection_dim
		add_time_ids = self._get_add_time_ids(
			self.pipeline.unet,
			original_size=(512, 512),
			crops_coords_top_left=(0, 0),
			target_size=(512, 512),
			dtype=prompt_embeds.dtype,
			text_encoder_projection_dim=text_encoder_projection_dim,
		)
		add_neg_time_ids = self._get_add_time_ids(
			self.pipeline.unet,
			original_size=(512, 512),
			crops_coords_top_left=(0, 0),
			target_size=(512, 512),
			dtype=prompt_embeds.dtype,
			text_encoder_projection_dim=text_encoder_projection_dim,
		)
		add_text_embeds = torch.cat([negative_pooled_prompt_embeds, add_text_embeds], dim=0)
		add_time_ids = torch.cat([add_neg_time_ids, add_time_ids], dim=0)
		added_cond_kwargs = {"text_embeds": add_text_embeds, "time_ids": add_time_ids.to(self.device)}
		return added_cond_kwargs

	@staticmethod
	def _get_add_time_ids(unet,
						  original_size: Tuple[int, int] = (512, 512),
						  crops_coords_top_left: Tuple[int, int] = (0, 0),
						  target_size: Tuple[int, int] = (512, 512),
						  dtype: torch.dtype = torch.float16,
						  text_encoder_projection_dim: int = 1280) -> torch.Tensor:
		add_time_ids = list(original_size + crops_coords_top_left + target_size)
		passed_add_embed_dim = (
				unet.config.addition_time_embed_dim * len(add_time_ids) + text_encoder_projection_dim
		)
		expected_add_embed_dim = unet.add_embedding.linear_1.in_features
		if expected_add_embed_dim != passed_add_embed_dim:
			raise ValueError(
				f"Model expects an added time embedding vector of length {expected_add_embed_dim}, "
				f"but a vector of {passed_add_embed_dim} was created. The model has an incorrect config. "
				f"Please check `unet.config.time_embedding_type` and `text_encoder_2.config.projection_dim`."
			)
		add_time_ids = torch.tensor([add_time_ids], dtype=dtype)
		return add_time_ids


class Inference:

	@staticmethod
	def run_inference(cfg: InferenceConfig,
					  adversarial_image: Image.Image,
					  inference_prompts: List[str],
					  use_sdxl: bool = True,
					  use_lcm: bool = False) -> List[Image.Image]:
		""" Main inference loop """
		wandb.init(
			project="TML Project",
			config=dataclasses.asdict(cfg),
			name=cfg.experiment_name,
		)

		pipeline = Trainer.load_models(use_sdxl=use_sdxl, use_lcm=use_lcm, dtype=torch.float32)
		source_image = Image.open(cfg.source_image_path).convert("RGB")
		target_image = Image.open(cfg.target_image_path).convert("RGB")
		torch.manual_seed(cfg.seed)
		output_images = []
		for prompt in inference_prompts:
			# 499, 259
			output_clean = pipeline.__call__(
				prompt=prompt,
				image=source_image,
				num_inference_steps=cfg.n_steps,
				guidance_scale=cfg.guidance_scale,
				strength=cfg.strength
			).images[0]
			output_adversarial = pipeline.__call__(
				prompt=prompt,
				image=adversarial_image,
				num_inference_steps=cfg.n_steps,
				guidance_scale=cfg.guidance_scale,
				strength=cfg.strength
			).images[0]

			# Join all the images together side by side
			images = [
				source_image.resize((512, 512)),
				target_image.resize((512, 512)),
				adversarial_image.resize((512, 512)),
				output_clean.resize((512, 512)),
				output_adversarial.resize((512, 512))
			]
			joined_image = Image.fromarray(np.concatenate(images, axis=1))
			save_name = "-".join(prompt[:30].split()) if len(prompt) > 0 else 'empty_prompt'
			joined_image.save(cfg.output_path / f"{save_name}.png")
			wandb.log({f"val_images": wandb.Image(joined_image, caption=prompt)})
			output_images.append(joined_image)
		return output_images


if __name__ == '__main__':
<<<<<<< HEAD
	use_sdxl = True
	use_lcm = False
=======
	use_sdxl = False
	use_lcm = True
>>>>>>> 0d64de2c

	# Source image path
	source_image_path = Path("/home/dcor/orlichter/TML_project/data/images/japan.jpg")
	target_image_path = Path("/home/dcor/orlichter/TML_project/data/images/japan.jpg")
	output_path = Path("/home/dcor/orlichter/TML_project/data/or/")

	# # Part 1: Training
	train_cfg = TrainConfig(
		source_image_path=source_image_path,
		target_image_path=target_image_path,
		output_path=output_path,
<<<<<<< HEAD
		n_optimization_steps=200,
		# device="cpu",
=======
		n_optimization_steps=100,
>>>>>>> 0d64de2c
	)
	trainer = Trainer(
		cfg=train_cfg,
		use_sdxl=use_sdxl,
		use_lcm=use_lcm
	)
	adversarial_image = trainer.run()
	adversarial_image.save(output_path / "adversarial_image.png")

	adversarial_image = Image.open(output_path / "adversarial_image.png").convert("RGB")

	# Part 2: Inference
	inference_cfg = InferenceConfig(
		source_image_path=source_image_path,
		target_image_path=target_image_path,
		output_path=output_path,
		n_steps=4 if use_lcm else 50,
		guidance_scale=5.0,
		strength=0.6,
	)
	Inference.run_inference(
		cfg=inference_cfg,
		adversarial_image=adversarial_image,
		inference_prompts=INFERENCE_PROMPTS,
		use_sdxl=use_sdxl,
		use_lcm=use_lcm
	)<|MERGE_RESOLUTION|>--- conflicted
+++ resolved
@@ -24,7 +24,6 @@
 		self.cfg = cfg
 		self.use_sdxl = use_sdxl
 		self.use_lcm = use_lcm
-<<<<<<< HEAD
 		self.device = cfg.device
 		self.dtype = torch.float32 if cfg.device == "cpu" else torch.float16
 		self.pipeline = self.load_models(
@@ -33,11 +32,6 @@
          	device=self.device,
           	dtype=self.dtype
 		)
-=======
-		self.dtype = torch.float32
-		self.pipeline = self.load_models(use_sdxl=use_sdxl, use_lcm=use_lcm, dtype=self.dtype)
-		self.device = torch.device("cuda")
->>>>>>> 0d64de2c
 
 	def run(self) -> Image.Image:
 		""" Main training loop """
@@ -66,13 +60,8 @@
 			loss_dict = {}
 
 			output_image = None
-<<<<<<< HEAD
-			prompt_addition = self.cfg.prompts[np.random.randint(0, len(self.cfg.prompts))]
-			prompt = f"{self.cfg.default_target_image_prompt} {prompt_addition}"
-=======
 			prompt = self.cfg.prompts[np.random.randint(0, len(self.cfg.prompts))]
 			prompt = f"{source_image_caption} {prompt}" if self.cfg.add_image_caption_to_prompts else prompt
->>>>>>> 0d64de2c
 			for i in range(self.cfg.grad_reps):
 				# Randomly sample one of the prompts in the set
 				c_grad, loss, output_image, loss_dict = self.compute_grad(
@@ -167,11 +156,7 @@
 
 		# Limit the timesteps since we know that for editing, we only really want a subset of the timesteps
 		if self.cfg.limit_timesteps:
-<<<<<<< HEAD
-			timesteps_tensor = torch.tensor([t for t in timesteps_tensor if 100 < t < 700], device=self.device)  # TODO: Move to config
-=======
 			timesteps_tensor = torch.tensor([t for t in timesteps_tensor if t < 700], device=self.device)
->>>>>>> 0d64de2c
 
 		# Get additional inputs if using SDXL
 		timestep_cond, added_cond_kwargs = None, None
@@ -270,13 +255,8 @@
 
 	def _process_images(self) -> Tuple[torch.Tensor, torch.Tensor]:
 		image_transforms = ImagePromptDataset.get_image_transforms()
-<<<<<<< HEAD
 		source_image = image_transforms(self.cfg.source_image).unsqueeze(0).to(self.device, dtype=self.dtype)
 		target_image = image_transforms(self.cfg.target_image).unsqueeze(0).to(self.device, dtype=self.dtype)
-=======
-		source_image = image_transforms(self.cfg.source_image).unsqueeze(0).to('cuda', dtype=self.dtype)
-		target_image = image_transforms(self.cfg.target_image).unsqueeze(0).to('cuda', dtype=self.dtype)
->>>>>>> 0d64de2c
 		return source_image, target_image
 
 	def _get_image_caption(self, image: Image.Image) -> str:
@@ -386,7 +366,7 @@
 		torch.manual_seed(cfg.seed)
 		output_images = []
 		for prompt in inference_prompts:
-			# 499, 259
+			
 			output_clean = pipeline.__call__(
 				prompt=prompt,
 				image=source_image,
@@ -411,7 +391,7 @@
 				output_adversarial.resize((512, 512))
 			]
 			joined_image = Image.fromarray(np.concatenate(images, axis=1))
-			save_name = "-".join(prompt[:30].split()) if len(prompt) > 0 else 'empty_prompt'
+			save_name = "-".join(prompt[:30].split())
 			joined_image.save(cfg.output_path / f"{save_name}.png")
 			wandb.log({f"val_images": wandb.Image(joined_image, caption=prompt)})
 			output_images.append(joined_image)
@@ -419,13 +399,8 @@
 
 
 if __name__ == '__main__':
-<<<<<<< HEAD
 	use_sdxl = True
 	use_lcm = False
-=======
-	use_sdxl = False
-	use_lcm = True
->>>>>>> 0d64de2c
 
 	# Source image path
 	source_image_path = Path("/home/dcor/orlichter/TML_project/data/images/japan.jpg")
@@ -437,12 +412,8 @@
 		source_image_path=source_image_path,
 		target_image_path=target_image_path,
 		output_path=output_path,
-<<<<<<< HEAD
 		n_optimization_steps=200,
 		# device="cpu",
-=======
-		n_optimization_steps=100,
->>>>>>> 0d64de2c
 	)
 	trainer = Trainer(
 		cfg=train_cfg,
